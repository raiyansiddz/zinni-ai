const { onAuthStateChanged, signInWithCustomToken, signOut } = require('firebase/auth');
const { BrowserWindow } = require('electron');
const { getFirebaseAuth } = require('./firebaseClient');
const fetch = require('node-fetch');
const encryptionService = require('./encryptionService');

async function getVirtualKeyByEmail(email, idToken) {
    if (!idToken) {
        throw new Error('Firebase ID token is required for virtual key request');
    }

    const resp = await fetch('https://serverless-api-sf3o.vercel.app/api/virtual_key', {
        method: 'POST',
        headers: {
            'Content-Type': 'application/json',
            Authorization: `Bearer ${idToken}`,
        },
        body: JSON.stringify({ email: email.trim().toLowerCase() }),
        redirect: 'follow',
    });

    const json = await resp.json().catch(() => ({}));
    if (!resp.ok) {
        console.error('[VK] API request failed:', json.message || 'Unknown error');
        throw new Error(json.message || `HTTP ${resp.status}: Virtual key request failed`);
    }

    const vKey = json?.data?.virtualKey || json?.data?.virtual_key || json?.data?.newVKey?.slug;

    if (!vKey) throw new Error('virtual key missing in response');
    return vKey;
}

class AuthService {
    constructor() {
        this.currentUserId = 'default_user';
        this.currentUserMode = 'local'; // 'local' or 'firebase'
        this.currentUser = null;
        this.isInitialized = false;
<<<<<<< HEAD

        // Initialize immediately for the default local user on startup.
        // This ensures the key is ready before any login/logout state change.
        encryptionService.initializeKey(this.currentUserId);
    }

    initialize() {
        if (this.isInitialized) return;

        const auth = getFirebaseAuth();
        onAuthStateChanged(auth, async (user) => {
            const previousUser = this.currentUser;

            if (user) {
                // User signed IN
                console.log(`[AuthService] Firebase user signed in:`, user.uid);
                this.currentUser = user;
                this.currentUserId = user.uid;
                this.currentUserMode = 'firebase';

                // ** Initialize encryption key for the logged-in user **
                await encryptionService.initializeKey(user.uid);


                // Start background task to fetch and save virtual key
                (async () => {
                    try {
                        const idToken = await user.getIdToken(true);
                        const virtualKey = await getVirtualKeyByEmail(user.email, idToken);
=======
        this.initializationPromise = null;
    }

    initialize() {
        if (this.isInitialized) return this.initializationPromise;

        this.initializationPromise = new Promise((resolve) => {
            const auth = getFirebaseAuth();
            onAuthStateChanged(auth, async (user) => {
                const previousUser = this.currentUser;

                if (user) {
                    // User signed IN
                    console.log(`[AuthService] Firebase user signed in:`, user.uid);
                    this.currentUser = user;
                    this.currentUserId = user.uid;
                    this.currentUserMode = 'firebase';

                    // Start background task to fetch and save virtual key
                    (async () => {
                        try {
                            const idToken = await user.getIdToken(true);
                            const virtualKey = await getVirtualKeyByEmail(user.email, idToken);

                            if (global.modelStateService) {
                                global.modelStateService.setFirebaseVirtualKey(virtualKey);
                            }
                            console.log(`[AuthService] BG: Virtual key for ${user.email} has been processed.`);

                        } catch (error) {
                            console.error('[AuthService] BG: Failed to fetch or save virtual key:', error);
                        }
                    })();
>>>>>>> e87c7305

                } else {
                    // User signed OUT
                    console.log(`[AuthService] No Firebase user.`);
                    if (previousUser) {
                        console.log(`[AuthService] Clearing API key for logged-out user: ${previousUser.uid}`);
                        if (global.modelStateService) {
                            global.modelStateService.setFirebaseVirtualKey(null);
                        }
                    }
                    this.currentUser = null;
                    this.currentUserId = 'default_user';
                    this.currentUserMode = 'local';
                }
<<<<<<< HEAD
                this.currentUser = null;
                this.currentUserId = 'default_user';
                this.currentUserMode = 'local';
                
                // ** Initialize encryption key for the default/local user **
                await encryptionService.initializeKey(this.currentUserId);
            }
            this.broadcastUserState();
=======
                this.broadcastUserState();
                
                if (!this.isInitialized) {
                    this.isInitialized = true;
                    console.log('[AuthService] Initialized and resolved initialization promise.');
                    resolve();
                }
            });
>>>>>>> e87c7305
        });

        return this.initializationPromise;
    }

    async signInWithCustomToken(token) {
        const auth = getFirebaseAuth();
        try {
            const userCredential = await signInWithCustomToken(auth, token);
            console.log(`[AuthService] Successfully signed in with custom token for user:`, userCredential.user.uid);
            // onAuthStateChanged will handle the state update and broadcast
        } catch (error) {
            console.error('[AuthService] Error signing in with custom token:', error);
            throw error; // Re-throw to be handled by the caller
        }
    }

    async signOut() {
        const auth = getFirebaseAuth();
        try {
            await signOut(auth);
            console.log('[AuthService] User sign-out initiated successfully.');
            // onAuthStateChanged will handle the state update and broadcast,
            // which will also re-evaluate the API key status.
        } catch (error) {
            console.error('[AuthService] Error signing out:', error);
        }
    }
    
    broadcastUserState() {
        const userState = this.getCurrentUser();
        console.log('[AuthService] Broadcasting user state change:', userState);
        BrowserWindow.getAllWindows().forEach(win => {
            if (win && !win.isDestroyed() && win.webContents && !win.webContents.isDestroyed()) {
                win.webContents.send('user-state-changed', userState);
            }
        });
    }


    getCurrentUserId() {
        return this.currentUserId;
    }

    getCurrentUser() {
        const isLoggedIn = !!(this.currentUserMode === 'firebase' && this.currentUser);

        if (isLoggedIn) {
            return {
                uid: this.currentUser.uid,
                email: this.currentUser.email,
                displayName: this.currentUser.displayName,
                mode: 'firebase',
                isLoggedIn: true,
                //////// before_modelStateService ////////
                // hasApiKey: this.hasApiKey // Always true for firebase users, but good practice
                //////// before_modelStateService ////////
            };
        }
        return {
            uid: this.currentUserId, // returns 'default_user'
            email: 'contact@pickle.com',
            displayName: 'Default User',
            mode: 'local',
            isLoggedIn: false,
            //////// before_modelStateService ////////
            // hasApiKey: this.hasApiKey
            //////// before_modelStateService ////////
        };
    }
}

const authService = new AuthService();
module.exports = authService; <|MERGE_RESOLUTION|>--- conflicted
+++ resolved
@@ -37,37 +37,10 @@
         this.currentUserMode = 'local'; // 'local' or 'firebase'
         this.currentUser = null;
         this.isInitialized = false;
-<<<<<<< HEAD
 
         // Initialize immediately for the default local user on startup.
         // This ensures the key is ready before any login/logout state change.
         encryptionService.initializeKey(this.currentUserId);
-    }
-
-    initialize() {
-        if (this.isInitialized) return;
-
-        const auth = getFirebaseAuth();
-        onAuthStateChanged(auth, async (user) => {
-            const previousUser = this.currentUser;
-
-            if (user) {
-                // User signed IN
-                console.log(`[AuthService] Firebase user signed in:`, user.uid);
-                this.currentUser = user;
-                this.currentUserId = user.uid;
-                this.currentUserMode = 'firebase';
-
-                // ** Initialize encryption key for the logged-in user **
-                await encryptionService.initializeKey(user.uid);
-
-
-                // Start background task to fetch and save virtual key
-                (async () => {
-                    try {
-                        const idToken = await user.getIdToken(true);
-                        const virtualKey = await getVirtualKeyByEmail(user.email, idToken);
-=======
         this.initializationPromise = null;
     }
 
@@ -86,6 +59,10 @@
                     this.currentUserId = user.uid;
                     this.currentUserMode = 'firebase';
 
+                    // ** Initialize encryption key for the logged-in user **
+                    await encryptionService.initializeKey(user.uid);
+
+
                     // Start background task to fetch and save virtual key
                     (async () => {
                         try {
@@ -101,7 +78,6 @@
                             console.error('[AuthService] BG: Failed to fetch or save virtual key:', error);
                         }
                     })();
->>>>>>> e87c7305
 
                 } else {
                     // User signed OUT
@@ -115,17 +91,10 @@
                     this.currentUser = null;
                     this.currentUserId = 'default_user';
                     this.currentUserMode = 'local';
+
+                    // ** Initialize encryption key for the default/local user **
+                    await encryptionService.initializeKey(this.currentUserId);
                 }
-<<<<<<< HEAD
-                this.currentUser = null;
-                this.currentUserId = 'default_user';
-                this.currentUserMode = 'local';
-                
-                // ** Initialize encryption key for the default/local user **
-                await encryptionService.initializeKey(this.currentUserId);
-            }
-            this.broadcastUserState();
-=======
                 this.broadcastUserState();
                 
                 if (!this.isInitialized) {
@@ -134,7 +103,6 @@
                     resolve();
                 }
             });
->>>>>>> e87c7305
         });
 
         return this.initializationPromise;
