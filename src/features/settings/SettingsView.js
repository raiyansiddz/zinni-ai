--- conflicted
+++ resolved
@@ -415,9 +415,6 @@
             align-items: center; 
         }
         .model-item:hover { background-color: rgba(255,255,255,0.1); }
-<<<<<<< HEAD
-        .model-item.selected { background-color: rgba(0, 122, 255, 0.4); font-weight: 500;
-=======
         .model-item.selected { background-color: rgba(0, 122, 255, 0.4); font-weight: 500; }
         .model-status { 
             font-size: 9px; 
@@ -478,7 +475,6 @@
 
         :host-context(body.has-glass) .settings-container::before {
             display: none !important;
->>>>>>> e2c286fc
         }
     `;
 
